--- conflicted
+++ resolved
@@ -1,13 +1,8 @@
 # ansible-ssh
 
 **ansible-ssh** is a command-line utility that enables SSH connection to a host, utilizing connection variables retrieved from an Ansible inventory file.  
-<<<<<<< HEAD
 It provides user-friendly bash command completion (including completing hosts from Ansible inventory file).
 It supports connection details (such as host, port, user, key, and password) as well as advanced SSH options like ProxyJump/ProxyCommand for bastion host configurations.
-=======
-It provides user-friendly bash command completion (inlcuding completing hosts from Ansible inventory file).
-It supports connection details (such as host, port, user, key, and even password), including extra SSH options via `ansible_ssh_common_args` and `ansible_ssh_extra_args`.
->>>>>>> 4ee50a48
 
 ## Features
 
@@ -17,13 +12,8 @@
 - **ansible.cfg Integration:** Automatically detects and uses inventory file from ansible.cfg when present.
 - **Advanced SSH Options:** Supports ProxyJump, ProxyCommand, and other SSH options via `ansible_ssh_common_args` and `ansible_ssh_extra_args`.
 - **Fallback Mechanism:** Uses standard SSH configuration (e.g., `~/.ssh/config`) for any unspecified settings.
-<<<<<<< HEAD
 - **Smart Bash Completion:** Auto-completes inventory files from `ansible.cfg` and host names from your inventory.
 - **Multiple Inventory Formats:** Works with both YAML and INI inventory formats.
-=======
-- **Bash Completion:** Generates a bash completion script that auto-completes host names based on your inventory.
-- **Extra SSH Options:** Incorporates additional SSH arguments defined in your inventory. (eg ProxyCommand)
->>>>>>> 4ee50a48
 
 ## Requirements
 
@@ -64,7 +54,7 @@
 virtualenv myvenv
 source myvenv/bin/activate
 
-# Install package using pip (yes pypi package has the name reversed)
+# Install package using pip (yes, pypi package has the name reversed. ansible-ssh is taken :-( )
 pip install ssh-ansible
 
 # Generate bash_completion script
